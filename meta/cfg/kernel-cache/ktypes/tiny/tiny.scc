<<<<<<< HEAD
include ktypes/standard/standard-features.scc
=======
include ktypes/standard/standard.scc nocfg inherit
>>>>>>> 59103047
branch tiny

# Minimal Yocto Kernel Policy
kconf required yocto.cfg

# Make it a bit smaller
kconf required tiny.cfg<|MERGE_RESOLUTION|>--- conflicted
+++ resolved
@@ -1,8 +1,4 @@
-<<<<<<< HEAD
-include ktypes/standard/standard-features.scc
-=======
 include ktypes/standard/standard.scc nocfg inherit
->>>>>>> 59103047
 branch tiny
 
 # Minimal Yocto Kernel Policy
