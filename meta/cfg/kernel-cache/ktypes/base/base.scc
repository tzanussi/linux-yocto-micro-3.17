--- conflicted
+++ resolved
@@ -1,9 +1,5 @@
 define KERNEL_VERSION 3.8
 
-<<<<<<< HEAD
-kconf non-hardware base.cfg
-=======
 # Force the base configuration
 
-force kconf non-hardware base.cfg
->>>>>>> 59103047
+force kconf non-hardware base.cfg