define KMACHINE atom-pc
define KTYPE preempt-rt
define KARCH i386

<<<<<<< HEAD
# re-use the base preempt-rt branch
include ktypes/preempt-rt/preempt-rt.scc
=======
include bsp/common-pc/common-pc-preempt-rt.scc
# No new branch required, re-use from preempt-rt.scc
#branch atom-pc
>>>>>>> 59103047

include atom-pc.scc

# default policy for preempt-rt kernels
include cfg/usb-mass-storage.scc
include cfg/boot-live.scc
include features/latencytop/latencytop.scc
include features/profiling/profiling.scc<|MERGE_RESOLUTION|>--- conflicted
+++ resolved
@@ -2,14 +2,9 @@
 define KTYPE preempt-rt
 define KARCH i386
 
-<<<<<<< HEAD
-# re-use the base preempt-rt branch
-include ktypes/preempt-rt/preempt-rt.scc
-=======
 include bsp/common-pc/common-pc-preempt-rt.scc
 # No new branch required, re-use from preempt-rt.scc
 #branch atom-pc
->>>>>>> 59103047
 
 include atom-pc.scc
 
