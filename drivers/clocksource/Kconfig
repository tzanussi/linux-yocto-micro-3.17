--- conflicted
+++ resolved
@@ -141,7 +141,6 @@
 	help
 	  Support for Period Interrupt Timer on Freescale Vybrid Family SoCs.
 
-<<<<<<< HEAD
 config SYS_SUPPORTS_SH_CMT
         bool
 
@@ -189,7 +188,6 @@
 	  This enables build of a clocksource and clockevent driver for
 	  the 48-bit System Timer (STI) hardware available on a SoCs
 	  such as EMEV2 from former NEC Electronics.
-=======
+
 config CLKSRC_QCOM
-	bool
->>>>>>> 8f881c67
+	bool