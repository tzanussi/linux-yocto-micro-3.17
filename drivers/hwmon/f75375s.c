/*
 * f75375s.c - driver for the Fintek F75375/SP, F75373 and
 *             F75387SG/RG hardware monitoring features
 * Copyright (C) 2006-2007  Riku Voipio
 *
 * Datasheets available at:
 *
 * f75375:
 * http://www.fintek.com.tw/files/productfiles/F75375_V026P.pdf
 *
 * f75373:
 * http://www.fintek.com.tw/files/productfiles/F75373_V025P.pdf
 *
 * f75387:
 * http://www.fintek.com.tw/files/productfiles/F75387_V027P.pdf
 *
 * This program is free software; you can redistribute it and/or modify
 * it under the terms of the GNU General Public License as published by
 * the Free Software Foundation; either version 2 of the License, or
 * (at your option) any later version.
 *
 * This program is distributed in the hope that it will be useful,
 * but WITHOUT ANY WARRANTY; without even the implied warranty of
 * MERCHANTABILITY or FITNESS FOR A PARTICULAR PURPOSE.  See the
 * GNU General Public License for more details.
 *
 * You should have received a copy of the GNU General Public License
 * along with this program; if not, write to the Free Software
 * Foundation, Inc., 675 Mass Ave, Cambridge, MA 02139, USA.
 *
 */

#include <linux/module.h>
#include <linux/jiffies.h>
#include <linux/hwmon.h>
#include <linux/hwmon-sysfs.h>
#include <linux/i2c.h>
#include <linux/err.h>
#include <linux/mutex.h>
#include <linux/f75375s.h>
#include <linux/slab.h>

/* Addresses to scan */
static const unsigned short normal_i2c[] = { 0x2d, 0x2e, I2C_CLIENT_END };

enum chips { f75373, f75375, f75387 };

/* Fintek F75375 registers  */
#define F75375_REG_CONFIG0		0x0
#define F75375_REG_CONFIG1		0x1
#define F75375_REG_CONFIG2		0x2
#define F75375_REG_CONFIG3		0x3
#define F75375_REG_ADDR			0x4
#define F75375_REG_INTR			0x31
#define F75375_CHIP_ID			0x5A
#define F75375_REG_VERSION		0x5C
#define F75375_REG_VENDOR		0x5D
#define F75375_REG_FAN_TIMER		0x60

#define F75375_REG_VOLT(nr)		(0x10 + (nr))
#define F75375_REG_VOLT_HIGH(nr)	(0x20 + (nr) * 2)
#define F75375_REG_VOLT_LOW(nr)		(0x21 + (nr) * 2)

#define F75375_REG_TEMP(nr)		(0x14 + (nr))
#define F75387_REG_TEMP11_LSB(nr)	(0x1a + (nr))
#define F75375_REG_TEMP_HIGH(nr)	(0x28 + (nr) * 2)
#define F75375_REG_TEMP_HYST(nr)	(0x29 + (nr) * 2)

#define F75375_REG_FAN(nr)		(0x16 + (nr) * 2)
#define F75375_REG_FAN_MIN(nr)		(0x2C + (nr) * 2)
#define F75375_REG_FAN_FULL(nr)		(0x70 + (nr) * 0x10)
#define F75375_REG_FAN_PWM_DUTY(nr)	(0x76 + (nr) * 0x10)
#define F75375_REG_FAN_PWM_CLOCK(nr)	(0x7D + (nr) * 0x10)

#define F75375_REG_FAN_EXP(nr)		(0x74 + (nr) * 0x10)
#define F75375_REG_FAN_B_TEMP(nr, step)	((0xA0 + (nr) * 0x10) + (step))
#define F75375_REG_FAN_B_SPEED(nr, step) \
	((0xA5 + (nr) * 0x10) + (step) * 2)

#define F75375_REG_PWM1_RAISE_DUTY	0x69
#define F75375_REG_PWM2_RAISE_DUTY	0x6A
#define F75375_REG_PWM1_DROP_DUTY	0x6B
#define F75375_REG_PWM2_DROP_DUTY	0x6C

#define F75375_FAN_CTRL_LINEAR(nr)	(4 + nr)
#define F75387_FAN_CTRL_LINEAR(nr)	(1 + ((nr) * 4))
#define FAN_CTRL_MODE(nr)		(4 + ((nr) * 2))
#define F75387_FAN_DUTY_MODE(nr)	(2 + ((nr) * 4))
#define F75387_FAN_MANU_MODE(nr)	((nr) * 4)

/*
 * Data structures and manipulation thereof
 */

struct f75375_data {
	unsigned short addr;
	struct device *hwmon_dev;

	const char *name;
	int kind;
	struct mutex update_lock; /* protect register access */
	char valid;
	unsigned long last_updated;	/* In jiffies */
	unsigned long last_limits;	/* In jiffies */

	/* Register values */
	u8 in[4];
	u8 in_max[4];
	u8 in_min[4];
	u16 fan[2];
	u16 fan_min[2];
	u16 fan_max[2];
	u16 fan_target[2];
	u8 fan_timer;
	u8 pwm[2];
	u8 pwm_mode[2];
	u8 pwm_enable[2];
	/*
	 * f75387: For remote temperature reading, it uses signed 11-bit
	 * values with LSB = 0.125 degree Celsius, left-justified in 16-bit
	 * registers. For original 8-bit temp readings, the LSB just is 0.
	 */
	s16 temp11[2];
	s8 temp_high[2];
	s8 temp_max_hyst[2];
};

static int f75375_detect(struct i2c_client *client,
			 struct i2c_board_info *info);
static int f75375_probe(struct i2c_client *client,
			const struct i2c_device_id *id);
static int f75375_remove(struct i2c_client *client);

static const struct i2c_device_id f75375_id[] = {
	{ "f75373", f75373 },
	{ "f75375", f75375 },
	{ "f75387", f75387 },
	{ }
};
MODULE_DEVICE_TABLE(i2c, f75375_id);

static struct i2c_driver f75375_driver = {
	.class = I2C_CLASS_HWMON,
	.driver = {
		.name = "f75375",
	},
	.probe = f75375_probe,
	.remove = f75375_remove,
	.id_table = f75375_id,
	.detect = f75375_detect,
	.address_list = normal_i2c,
};

static inline int f75375_read8(struct i2c_client *client, u8 reg)
{
	return i2c_smbus_read_byte_data(client, reg);
}

/* in most cases, should be called while holding update_lock */
static inline u16 f75375_read16(struct i2c_client *client, u8 reg)
{
	return (i2c_smbus_read_byte_data(client, reg) << 8)
		| i2c_smbus_read_byte_data(client, reg + 1);
}

static inline void f75375_write8(struct i2c_client *client, u8 reg,
		u8 value)
{
	i2c_smbus_write_byte_data(client, reg, value);
}

static inline void f75375_write16(struct i2c_client *client, u8 reg,
		u16 value)
{
	int err = i2c_smbus_write_byte_data(client, reg, (value >> 8));
	if (err)
		return;
	i2c_smbus_write_byte_data(client, reg + 1, (value & 0xFF));
}

static void f75375_write_pwm(struct i2c_client *client, int nr)
{
	struct f75375_data *data = i2c_get_clientdata(client);
	if (data->kind == f75387)
		f75375_write16(client, F75375_REG_FAN_EXP(nr), data->pwm[nr]);
	else
		f75375_write8(client, F75375_REG_FAN_PWM_DUTY(nr),
			      data->pwm[nr]);
}

static struct f75375_data *f75375_update_device(struct device *dev)
{
	struct i2c_client *client = to_i2c_client(dev);
	struct f75375_data *data = i2c_get_clientdata(client);
	int nr;

	mutex_lock(&data->update_lock);

	/* Limit registers cache is refreshed after 60 seconds */
	if (time_after(jiffies, data->last_limits + 60 * HZ)
		|| !data->valid) {
		for (nr = 0; nr < 2; nr++) {
			data->temp_high[nr] =
				f75375_read8(client, F75375_REG_TEMP_HIGH(nr));
			data->temp_max_hyst[nr] =
				f75375_read8(client, F75375_REG_TEMP_HYST(nr));
			data->fan_max[nr] =
				f75375_read16(client, F75375_REG_FAN_FULL(nr));
			data->fan_min[nr] =
				f75375_read16(client, F75375_REG_FAN_MIN(nr));
			data->fan_target[nr] =
				f75375_read16(client, F75375_REG_FAN_EXP(nr));
		}
		for (nr = 0; nr < 4; nr++) {
			data->in_max[nr] =
				f75375_read8(client, F75375_REG_VOLT_HIGH(nr));
			data->in_min[nr] =
				f75375_read8(client, F75375_REG_VOLT_LOW(nr));
		}
		data->fan_timer = f75375_read8(client, F75375_REG_FAN_TIMER);
		data->last_limits = jiffies;
	}

	/* Measurement registers cache is refreshed after 2 second */
	if (time_after(jiffies, data->last_updated + 2 * HZ)
		|| !data->valid) {
		for (nr = 0; nr < 2; nr++) {
<<<<<<< HEAD
=======
			data->pwm[nr] =	f75375_read8(client,
				F75375_REG_FAN_PWM_DUTY(nr));
>>>>>>> c16fa4f2
			/* assign MSB, therefore shift it by 8 bits */
			data->temp11[nr] =
				f75375_read8(client, F75375_REG_TEMP(nr)) << 8;
			if (data->kind == f75387)
				/* merge F75387's temperature LSB (11-bit) */
				data->temp11[nr] |=
					f75375_read8(client,
						     F75387_REG_TEMP11_LSB(nr));
			data->fan[nr] =
				f75375_read16(client, F75375_REG_FAN(nr));
		}
		for (nr = 0; nr < 4; nr++)
			data->in[nr] =
				f75375_read8(client, F75375_REG_VOLT(nr));

		data->last_updated = jiffies;
		data->valid = 1;
	}

	mutex_unlock(&data->update_lock);
	return data;
}

static inline u16 rpm_from_reg(u16 reg)
{
	if (reg == 0 || reg == 0xffff)
		return 0;
	return 1500000 / reg;
}

static inline u16 rpm_to_reg(int rpm)
{
	if (rpm < 367 || rpm > 0xffff)
		return 0xffff;
	return 1500000 / rpm;
<<<<<<< HEAD
=======
}

static bool duty_mode_enabled(u8 pwm_enable)
{
	switch (pwm_enable) {
	case 0: /* Manual, duty mode (full speed) */
	case 1: /* Manual, duty mode */
	case 4: /* Auto, duty mode */
		return true;
	case 2: /* Auto, speed mode */
	case 3: /* Manual, speed mode */
		return false;
	default:
		BUG();
	}
}

static bool auto_mode_enabled(u8 pwm_enable)
{
	switch (pwm_enable) {
	case 0: /* Manual, duty mode (full speed) */
	case 1: /* Manual, duty mode */
	case 3: /* Manual, speed mode */
		return false;
	case 2: /* Auto, speed mode */
	case 4: /* Auto, duty mode */
		return true;
	default:
		BUG();
	}
>>>>>>> c16fa4f2
}

static ssize_t set_fan_min(struct device *dev, struct device_attribute *attr,
		const char *buf, size_t count)
{
	int nr = to_sensor_dev_attr(attr)->index;
	struct i2c_client *client = to_i2c_client(dev);
	struct f75375_data *data = i2c_get_clientdata(client);
	unsigned long val;
	int err;

	err = kstrtoul(buf, 10, &val);
	if (err < 0)
		return err;

	mutex_lock(&data->update_lock);
	data->fan_min[nr] = rpm_to_reg(val);
	f75375_write16(client, F75375_REG_FAN_MIN(nr), data->fan_min[nr]);
	mutex_unlock(&data->update_lock);
	return count;
}

static ssize_t set_fan_target(struct device *dev, struct device_attribute *attr,
		const char *buf, size_t count)
{
	int nr = to_sensor_dev_attr(attr)->index;
	struct i2c_client *client = to_i2c_client(dev);
	struct f75375_data *data = i2c_get_clientdata(client);
	unsigned long val;
	int err;

	err = kstrtoul(buf, 10, &val);
	if (err < 0)
		return err;
<<<<<<< HEAD
=======

	if (auto_mode_enabled(data->pwm_enable[nr]))
		return -EINVAL;
	if (data->kind == f75387 && duty_mode_enabled(data->pwm_enable[nr]))
		return -EINVAL;
>>>>>>> c16fa4f2

	mutex_lock(&data->update_lock);
	data->fan_target[nr] = rpm_to_reg(val);
	f75375_write16(client, F75375_REG_FAN_EXP(nr), data->fan_target[nr]);
	mutex_unlock(&data->update_lock);
	return count;
}

static ssize_t set_pwm(struct device *dev, struct device_attribute *attr,
		const char *buf, size_t count)
{
	int nr = to_sensor_dev_attr(attr)->index;
	struct i2c_client *client = to_i2c_client(dev);
	struct f75375_data *data = i2c_get_clientdata(client);
	unsigned long val;
	int err;

	err = kstrtoul(buf, 10, &val);
	if (err < 0)
		return err;
<<<<<<< HEAD
=======

	if (auto_mode_enabled(data->pwm_enable[nr]) ||
	    !duty_mode_enabled(data->pwm_enable[nr]))
		return -EINVAL;
>>>>>>> c16fa4f2

	mutex_lock(&data->update_lock);
	data->pwm[nr] = SENSORS_LIMIT(val, 0, 255);
	f75375_write_pwm(client, nr);
	mutex_unlock(&data->update_lock);
	return count;
}

static ssize_t show_pwm_enable(struct device *dev, struct device_attribute
		*attr, char *buf)
{
	int nr = to_sensor_dev_attr(attr)->index;
	struct f75375_data *data = f75375_update_device(dev);
	return sprintf(buf, "%d\n", data->pwm_enable[nr]);
}

static int set_pwm_enable_direct(struct i2c_client *client, int nr, int val)
{
	struct f75375_data *data = i2c_get_clientdata(client);
	u8 fanmode;

	if (val < 0 || val > 3)
		return -EINVAL;

	fanmode = f75375_read8(client, F75375_REG_FAN_TIMER);
	if (data->kind == f75387) {
<<<<<<< HEAD
=======
		/* For now, deny dangerous toggling of duty mode */
		if (duty_mode_enabled(data->pwm_enable[nr]) !=
				duty_mode_enabled(val))
			return -EOPNOTSUPP;
>>>>>>> c16fa4f2
		/* clear each fanX_mode bit before setting them properly */
		fanmode &= ~(1 << F75387_FAN_DUTY_MODE(nr));
		fanmode &= ~(1 << F75387_FAN_MANU_MODE(nr));
		switch (val) {
		case 0: /* full speed */
			fanmode |= (1 << F75387_FAN_MANU_MODE(nr));
			fanmode |= (1 << F75387_FAN_DUTY_MODE(nr));
			data->pwm[nr] = 255;
<<<<<<< HEAD
			f75375_write8(client, F75375_REG_FAN_PWM_DUTY(nr),
					data->pwm[nr]);
=======
>>>>>>> c16fa4f2
			break;
		case 1: /* PWM */
			fanmode  |= (1 << F75387_FAN_MANU_MODE(nr));
			fanmode  |= (1 << F75387_FAN_DUTY_MODE(nr));
			break;
<<<<<<< HEAD
		case 2: /* AUTOMATIC*/
			fanmode  |=  (1 << F75387_FAN_DUTY_MODE(nr));
=======
		case 2: /* Automatic, speed mode */
>>>>>>> c16fa4f2
			break;
		case 3: /* fan speed */
			fanmode |= (1 << F75387_FAN_MANU_MODE(nr));
			break;
<<<<<<< HEAD
=======
		case 4: /* Automatic, pwm */
			fanmode |= (1 << F75387_FAN_DUTY_MODE(nr));
			break;
>>>>>>> c16fa4f2
		}
	} else {
		/* clear each fanX_mode bit before setting them properly */
		fanmode &= ~(3 << FAN_CTRL_MODE(nr));
		switch (val) {
		case 0: /* full speed */
			fanmode  |= (3 << FAN_CTRL_MODE(nr));
			data->pwm[nr] = 255;
<<<<<<< HEAD
			f75375_write8(client, F75375_REG_FAN_PWM_DUTY(nr),
					data->pwm[nr]);
=======
>>>>>>> c16fa4f2
			break;
		case 1: /* PWM */
			fanmode  |= (3 << FAN_CTRL_MODE(nr));
			break;
		case 2: /* AUTOMATIC*/
<<<<<<< HEAD
			fanmode  |= (2 << FAN_CTRL_MODE(nr));
			break;
		case 3: /* fan speed */
			break;
=======
			fanmode  |= (1 << FAN_CTRL_MODE(nr));
			break;
		case 3: /* fan speed */
			break;
		case 4: /* Automatic pwm */
			return -EINVAL;
>>>>>>> c16fa4f2
		}
	}

	f75375_write8(client, F75375_REG_FAN_TIMER, fanmode);
	data->pwm_enable[nr] = val;
	if (val == 0)
		f75375_write_pwm(client, nr);
	return 0;
}

static ssize_t set_pwm_enable(struct device *dev, struct device_attribute *attr,
		const char *buf, size_t count)
{
	int nr = to_sensor_dev_attr(attr)->index;
	struct i2c_client *client = to_i2c_client(dev);
	struct f75375_data *data = i2c_get_clientdata(client);
	unsigned long val;
	int err;

	err = kstrtoul(buf, 10, &val);
	if (err < 0)
		return err;

	mutex_lock(&data->update_lock);
	err = set_pwm_enable_direct(client, nr, val);
	mutex_unlock(&data->update_lock);
	return err ? err : count;
}

static ssize_t set_pwm_mode(struct device *dev, struct device_attribute *attr,
		const char *buf, size_t count)
{
	int nr = to_sensor_dev_attr(attr)->index;
	struct i2c_client *client = to_i2c_client(dev);
	struct f75375_data *data = i2c_get_clientdata(client);
	unsigned long val;
	int err;
	u8 conf;
	char reg, ctrl;

	err = kstrtoul(buf, 10, &val);
	if (err < 0)
		return err;

	if (!(val == 0 || val == 1))
		return -EINVAL;

	/* F75373 does not support DC (linear voltage) fan control mode */
	if (data->kind == f75373 && val == 0)
		return -EINVAL;

	/* take care for different registers */
	if (data->kind == f75387) {
		reg = F75375_REG_FAN_TIMER;
		ctrl = F75387_FAN_CTRL_LINEAR(nr);
	} else {
		reg = F75375_REG_CONFIG1;
		ctrl = F75375_FAN_CTRL_LINEAR(nr);
	}

	mutex_lock(&data->update_lock);
	conf = f75375_read8(client, reg);
	conf &= ~(1 << ctrl);

	if (val == 0)
		conf |= (1 << ctrl);

	f75375_write8(client, reg, conf);
	data->pwm_mode[nr] = val;
	mutex_unlock(&data->update_lock);
	return count;
}

static ssize_t show_pwm(struct device *dev, struct device_attribute
		*attr, char *buf)
{
	int nr = to_sensor_dev_attr(attr)->index;
	struct f75375_data *data = f75375_update_device(dev);
	return sprintf(buf, "%d\n", data->pwm[nr]);
}

static ssize_t show_pwm_mode(struct device *dev, struct device_attribute
		*attr, char *buf)
{
	int nr = to_sensor_dev_attr(attr)->index;
	struct f75375_data *data = f75375_update_device(dev);
	return sprintf(buf, "%d\n", data->pwm_mode[nr]);
}

#define VOLT_FROM_REG(val) ((val) * 8)
#define VOLT_TO_REG(val) ((val) / 8)

static ssize_t show_in(struct device *dev, struct device_attribute *attr,
		char *buf)
{
	int nr = to_sensor_dev_attr(attr)->index;
	struct f75375_data *data = f75375_update_device(dev);
	return sprintf(buf, "%d\n", VOLT_FROM_REG(data->in[nr]));
}

static ssize_t show_in_max(struct device *dev, struct device_attribute *attr,
		char *buf)
{
	int nr = to_sensor_dev_attr(attr)->index;
	struct f75375_data *data = f75375_update_device(dev);
	return sprintf(buf, "%d\n", VOLT_FROM_REG(data->in_max[nr]));
}

static ssize_t show_in_min(struct device *dev, struct device_attribute *attr,
		char *buf)
{
	int nr = to_sensor_dev_attr(attr)->index;
	struct f75375_data *data = f75375_update_device(dev);
	return sprintf(buf, "%d\n", VOLT_FROM_REG(data->in_min[nr]));
}

static ssize_t set_in_max(struct device *dev, struct device_attribute *attr,
		const char *buf, size_t count)
{
	int nr = to_sensor_dev_attr(attr)->index;
	struct i2c_client *client = to_i2c_client(dev);
	struct f75375_data *data = i2c_get_clientdata(client);
	unsigned long val;
	int err;

	err = kstrtoul(buf, 10, &val);
	if (err < 0)
		return err;

	val = SENSORS_LIMIT(VOLT_TO_REG(val), 0, 0xff);
	mutex_lock(&data->update_lock);
	data->in_max[nr] = val;
	f75375_write8(client, F75375_REG_VOLT_HIGH(nr), data->in_max[nr]);
	mutex_unlock(&data->update_lock);
	return count;
}

static ssize_t set_in_min(struct device *dev, struct device_attribute *attr,
		const char *buf, size_t count)
{
	int nr = to_sensor_dev_attr(attr)->index;
	struct i2c_client *client = to_i2c_client(dev);
	struct f75375_data *data = i2c_get_clientdata(client);
	unsigned long val;
	int err;

	err = kstrtoul(buf, 10, &val);
	if (err < 0)
		return err;

	val = SENSORS_LIMIT(VOLT_TO_REG(val), 0, 0xff);
	mutex_lock(&data->update_lock);
	data->in_min[nr] = val;
	f75375_write8(client, F75375_REG_VOLT_LOW(nr), data->in_min[nr]);
	mutex_unlock(&data->update_lock);
	return count;
}
#define TEMP_FROM_REG(val) ((val) * 1000)
#define TEMP_TO_REG(val) ((val) / 1000)
#define TEMP11_FROM_REG(reg)	((reg) / 32 * 125)

static ssize_t show_temp11(struct device *dev, struct device_attribute *attr,
		char *buf)
{
	int nr = to_sensor_dev_attr(attr)->index;
	struct f75375_data *data = f75375_update_device(dev);
	return sprintf(buf, "%d\n", TEMP11_FROM_REG(data->temp11[nr]));
}

static ssize_t show_temp_max(struct device *dev, struct device_attribute *attr,
		char *buf)
{
	int nr = to_sensor_dev_attr(attr)->index;
	struct f75375_data *data = f75375_update_device(dev);
	return sprintf(buf, "%d\n", TEMP_FROM_REG(data->temp_high[nr]));
}

static ssize_t show_temp_max_hyst(struct device *dev,
		struct device_attribute *attr, char *buf)
{
	int nr = to_sensor_dev_attr(attr)->index;
	struct f75375_data *data = f75375_update_device(dev);
	return sprintf(buf, "%d\n", TEMP_FROM_REG(data->temp_max_hyst[nr]));
}

static ssize_t set_temp_max(struct device *dev, struct device_attribute *attr,
		const char *buf, size_t count)
{
	int nr = to_sensor_dev_attr(attr)->index;
	struct i2c_client *client = to_i2c_client(dev);
	struct f75375_data *data = i2c_get_clientdata(client);
	unsigned long val;
	int err;

	err = kstrtoul(buf, 10, &val);
	if (err < 0)
		return err;

	val = SENSORS_LIMIT(TEMP_TO_REG(val), 0, 127);
	mutex_lock(&data->update_lock);
	data->temp_high[nr] = val;
	f75375_write8(client, F75375_REG_TEMP_HIGH(nr), data->temp_high[nr]);
	mutex_unlock(&data->update_lock);
	return count;
}

static ssize_t set_temp_max_hyst(struct device *dev,
	struct device_attribute *attr, const char *buf, size_t count)
{
	int nr = to_sensor_dev_attr(attr)->index;
	struct i2c_client *client = to_i2c_client(dev);
	struct f75375_data *data = i2c_get_clientdata(client);
	unsigned long val;
	int err;

	err = kstrtoul(buf, 10, &val);
	if (err < 0)
		return err;

	val = SENSORS_LIMIT(TEMP_TO_REG(val), 0, 127);
	mutex_lock(&data->update_lock);
	data->temp_max_hyst[nr] = val;
	f75375_write8(client, F75375_REG_TEMP_HYST(nr),
		data->temp_max_hyst[nr]);
	mutex_unlock(&data->update_lock);
	return count;
}

#define show_fan(thing) \
static ssize_t show_##thing(struct device *dev, struct device_attribute *attr, \
			char *buf)\
{\
	int nr = to_sensor_dev_attr(attr)->index;\
	struct f75375_data *data = f75375_update_device(dev); \
	return sprintf(buf, "%d\n", rpm_from_reg(data->thing[nr])); \
}

show_fan(fan);
show_fan(fan_min);
show_fan(fan_max);
show_fan(fan_target);

static SENSOR_DEVICE_ATTR(in0_input, S_IRUGO, show_in, NULL, 0);
static SENSOR_DEVICE_ATTR(in0_max, S_IRUGO|S_IWUSR,
	show_in_max, set_in_max, 0);
static SENSOR_DEVICE_ATTR(in0_min, S_IRUGO|S_IWUSR,
	show_in_min, set_in_min, 0);
static SENSOR_DEVICE_ATTR(in1_input, S_IRUGO, show_in, NULL, 1);
static SENSOR_DEVICE_ATTR(in1_max, S_IRUGO|S_IWUSR,
	show_in_max, set_in_max, 1);
static SENSOR_DEVICE_ATTR(in1_min, S_IRUGO|S_IWUSR,
	show_in_min, set_in_min, 1);
static SENSOR_DEVICE_ATTR(in2_input, S_IRUGO, show_in, NULL, 2);
static SENSOR_DEVICE_ATTR(in2_max, S_IRUGO|S_IWUSR,
	show_in_max, set_in_max, 2);
static SENSOR_DEVICE_ATTR(in2_min, S_IRUGO|S_IWUSR,
	show_in_min, set_in_min, 2);
static SENSOR_DEVICE_ATTR(in3_input, S_IRUGO, show_in, NULL, 3);
static SENSOR_DEVICE_ATTR(in3_max, S_IRUGO|S_IWUSR,
	show_in_max, set_in_max, 3);
static SENSOR_DEVICE_ATTR(in3_min, S_IRUGO|S_IWUSR,
	show_in_min, set_in_min, 3);
static SENSOR_DEVICE_ATTR(temp1_input, S_IRUGO, show_temp11, NULL, 0);
static SENSOR_DEVICE_ATTR(temp1_max_hyst, S_IRUGO|S_IWUSR,
	show_temp_max_hyst, set_temp_max_hyst, 0);
static SENSOR_DEVICE_ATTR(temp1_max, S_IRUGO|S_IWUSR,
	show_temp_max, set_temp_max, 0);
static SENSOR_DEVICE_ATTR(temp2_input, S_IRUGO, show_temp11, NULL, 1);
static SENSOR_DEVICE_ATTR(temp2_max_hyst, S_IRUGO|S_IWUSR,
	show_temp_max_hyst, set_temp_max_hyst, 1);
static SENSOR_DEVICE_ATTR(temp2_max, S_IRUGO|S_IWUSR,
	show_temp_max, set_temp_max, 1);
static SENSOR_DEVICE_ATTR(fan1_input, S_IRUGO, show_fan, NULL, 0);
static SENSOR_DEVICE_ATTR(fan1_max, S_IRUGO, show_fan_max, NULL, 0);
static SENSOR_DEVICE_ATTR(fan1_min, S_IRUGO|S_IWUSR,
	show_fan_min, set_fan_min, 0);
static SENSOR_DEVICE_ATTR(fan1_target, S_IRUGO|S_IWUSR,
	show_fan_target, set_fan_target, 0);
static SENSOR_DEVICE_ATTR(fan2_input, S_IRUGO, show_fan, NULL, 1);
static SENSOR_DEVICE_ATTR(fan2_max, S_IRUGO, show_fan_max, NULL, 1);
static SENSOR_DEVICE_ATTR(fan2_min, S_IRUGO|S_IWUSR,
	show_fan_min, set_fan_min, 1);
static SENSOR_DEVICE_ATTR(fan2_target, S_IRUGO|S_IWUSR,
	show_fan_target, set_fan_target, 1);
static SENSOR_DEVICE_ATTR(pwm1, S_IRUGO|S_IWUSR,
	show_pwm, set_pwm, 0);
static SENSOR_DEVICE_ATTR(pwm1_enable, S_IRUGO|S_IWUSR,
	show_pwm_enable, set_pwm_enable, 0);
static SENSOR_DEVICE_ATTR(pwm1_mode, S_IRUGO,
	show_pwm_mode, set_pwm_mode, 0);
static SENSOR_DEVICE_ATTR(pwm2, S_IRUGO | S_IWUSR,
	show_pwm, set_pwm, 1);
static SENSOR_DEVICE_ATTR(pwm2_enable, S_IRUGO|S_IWUSR,
	show_pwm_enable, set_pwm_enable, 1);
static SENSOR_DEVICE_ATTR(pwm2_mode, S_IRUGO,
	show_pwm_mode, set_pwm_mode, 1);

static struct attribute *f75375_attributes[] = {
	&sensor_dev_attr_temp1_input.dev_attr.attr,
	&sensor_dev_attr_temp1_max.dev_attr.attr,
	&sensor_dev_attr_temp1_max_hyst.dev_attr.attr,
	&sensor_dev_attr_temp2_input.dev_attr.attr,
	&sensor_dev_attr_temp2_max.dev_attr.attr,
	&sensor_dev_attr_temp2_max_hyst.dev_attr.attr,
	&sensor_dev_attr_fan1_input.dev_attr.attr,
	&sensor_dev_attr_fan1_max.dev_attr.attr,
	&sensor_dev_attr_fan1_min.dev_attr.attr,
	&sensor_dev_attr_fan1_target.dev_attr.attr,
	&sensor_dev_attr_fan2_input.dev_attr.attr,
	&sensor_dev_attr_fan2_max.dev_attr.attr,
	&sensor_dev_attr_fan2_min.dev_attr.attr,
	&sensor_dev_attr_fan2_target.dev_attr.attr,
	&sensor_dev_attr_pwm1.dev_attr.attr,
	&sensor_dev_attr_pwm1_enable.dev_attr.attr,
	&sensor_dev_attr_pwm1_mode.dev_attr.attr,
	&sensor_dev_attr_pwm2.dev_attr.attr,
	&sensor_dev_attr_pwm2_enable.dev_attr.attr,
	&sensor_dev_attr_pwm2_mode.dev_attr.attr,
	&sensor_dev_attr_in0_input.dev_attr.attr,
	&sensor_dev_attr_in0_max.dev_attr.attr,
	&sensor_dev_attr_in0_min.dev_attr.attr,
	&sensor_dev_attr_in1_input.dev_attr.attr,
	&sensor_dev_attr_in1_max.dev_attr.attr,
	&sensor_dev_attr_in1_min.dev_attr.attr,
	&sensor_dev_attr_in2_input.dev_attr.attr,
	&sensor_dev_attr_in2_max.dev_attr.attr,
	&sensor_dev_attr_in2_min.dev_attr.attr,
	&sensor_dev_attr_in3_input.dev_attr.attr,
	&sensor_dev_attr_in3_max.dev_attr.attr,
	&sensor_dev_attr_in3_min.dev_attr.attr,
	NULL
};

static const struct attribute_group f75375_group = {
	.attrs = f75375_attributes,
};

static void f75375_init(struct i2c_client *client, struct f75375_data *data,
		struct f75375s_platform_data *f75375s_pdata)
{
	int nr;

	if (!f75375s_pdata) {
		u8 conf, mode;
		int nr;

		conf = f75375_read8(client, F75375_REG_CONFIG1);
		mode = f75375_read8(client, F75375_REG_FAN_TIMER);
		for (nr = 0; nr < 2; nr++) {
			if (data->kind == f75387) {
				bool manu, duty;

<<<<<<< HEAD
				if (!(conf & (1 << F75387_FAN_CTRL_LINEAR(nr))))
=======
				if (!(mode & (1 << F75387_FAN_CTRL_LINEAR(nr))))
>>>>>>> c16fa4f2
					data->pwm_mode[nr] = 1;

				manu = ((mode >> F75387_FAN_MANU_MODE(nr)) & 1);
				duty = ((mode >> F75387_FAN_DUTY_MODE(nr)) & 1);
<<<<<<< HEAD
				if (manu && duty)
					/* speed */
					data->pwm_enable[nr] = 3;
				else if (!manu && duty)
					/* automatic */
					data->pwm_enable[nr] = 2;
				else
					/* manual */
=======
				if (!manu && duty)
					/* auto, pwm */
					data->pwm_enable[nr] = 4;
				else if (manu && !duty)
					/* manual, speed */
					data->pwm_enable[nr] = 3;
				else if (!manu && !duty)
					/* automatic, speed */
					data->pwm_enable[nr] = 2;
				else
					/* manual, pwm */
>>>>>>> c16fa4f2
					data->pwm_enable[nr] = 1;
			} else {
				if (!(conf & (1 << F75375_FAN_CTRL_LINEAR(nr))))
					data->pwm_mode[nr] = 1;

				switch ((mode >> FAN_CTRL_MODE(nr)) & 3) {
				case 0:		/* speed */
					data->pwm_enable[nr] = 3;
					break;
				case 1:		/* automatic */
					data->pwm_enable[nr] = 2;
					break;
				default:	/* manual */
					data->pwm_enable[nr] = 1;
					break;
				}
			}
		}
		return;
	}

	set_pwm_enable_direct(client, 0, f75375s_pdata->pwm_enable[0]);
	set_pwm_enable_direct(client, 1, f75375s_pdata->pwm_enable[1]);
	for (nr = 0; nr < 2; nr++) {
		if (auto_mode_enabled(f75375s_pdata->pwm_enable[nr]) ||
		    !duty_mode_enabled(f75375s_pdata->pwm_enable[nr]))
			continue;
		data->pwm[nr] = SENSORS_LIMIT(f75375s_pdata->pwm[nr], 0, 255);
		f75375_write_pwm(client, nr);
	}

}

static int f75375_probe(struct i2c_client *client,
		const struct i2c_device_id *id)
{
	struct f75375_data *data;
	struct f75375s_platform_data *f75375s_pdata = client->dev.platform_data;
	int err;

	if (!i2c_check_functionality(client->adapter,
				I2C_FUNC_SMBUS_BYTE_DATA))
		return -EIO;
	data = kzalloc(sizeof(struct f75375_data), GFP_KERNEL);
	if (!data)
		return -ENOMEM;

	i2c_set_clientdata(client, data);
	mutex_init(&data->update_lock);
	data->kind = id->driver_data;

	err = sysfs_create_group(&client->dev.kobj, &f75375_group);
	if (err)
		goto exit_free;

	if (data->kind != f75373) {
		err = sysfs_chmod_file(&client->dev.kobj,
			&sensor_dev_attr_pwm1_mode.dev_attr.attr,
			S_IRUGO | S_IWUSR);
		if (err)
			goto exit_remove;
		err = sysfs_chmod_file(&client->dev.kobj,
			&sensor_dev_attr_pwm2_mode.dev_attr.attr,
			S_IRUGO | S_IWUSR);
		if (err)
			goto exit_remove;
	}

	data->hwmon_dev = hwmon_device_register(&client->dev);
	if (IS_ERR(data->hwmon_dev)) {
		err = PTR_ERR(data->hwmon_dev);
		goto exit_remove;
	}

	f75375_init(client, data, f75375s_pdata);

	return 0;

exit_remove:
	sysfs_remove_group(&client->dev.kobj, &f75375_group);
exit_free:
	kfree(data);
	return err;
}

static int f75375_remove(struct i2c_client *client)
{
	struct f75375_data *data = i2c_get_clientdata(client);
	hwmon_device_unregister(data->hwmon_dev);
	sysfs_remove_group(&client->dev.kobj, &f75375_group);
	kfree(data);
	return 0;
}

/* Return 0 if detection is successful, -ENODEV otherwise */
static int f75375_detect(struct i2c_client *client,
			 struct i2c_board_info *info)
{
	struct i2c_adapter *adapter = client->adapter;
	u16 vendid, chipid;
	u8 version;
	const char *name;

	vendid = f75375_read16(client, F75375_REG_VENDOR);
	chipid = f75375_read16(client, F75375_CHIP_ID);
	if (vendid != 0x1934)
		return -ENODEV;

	if (chipid == 0x0306)
		name = "f75375";
	else if (chipid == 0x0204)
		name = "f75373";
	else if (chipid == 0x0410)
		name = "f75387";
	else
		return -ENODEV;

	version = f75375_read8(client, F75375_REG_VERSION);
	dev_info(&adapter->dev, "found %s version: %02X\n", name, version);
	strlcpy(info->type, name, I2C_NAME_SIZE);

	return 0;
}

static int __init sensors_f75375_init(void)
{
	return i2c_add_driver(&f75375_driver);
}

static void __exit sensors_f75375_exit(void)
{
	i2c_del_driver(&f75375_driver);
}

MODULE_AUTHOR("Riku Voipio");
MODULE_LICENSE("GPL");
MODULE_DESCRIPTION("F75373/F75375/F75387 hardware monitoring driver");

module_init(sensors_f75375_init);
module_exit(sensors_f75375_exit);<|MERGE_RESOLUTION|>--- conflicted
+++ resolved
@@ -225,11 +225,8 @@
 	if (time_after(jiffies, data->last_updated + 2 * HZ)
 		|| !data->valid) {
 		for (nr = 0; nr < 2; nr++) {
-<<<<<<< HEAD
-=======
 			data->pwm[nr] =	f75375_read8(client,
 				F75375_REG_FAN_PWM_DUTY(nr));
->>>>>>> c16fa4f2
 			/* assign MSB, therefore shift it by 8 bits */
 			data->temp11[nr] =
 				f75375_read8(client, F75375_REG_TEMP(nr)) << 8;
@@ -265,8 +262,6 @@
 	if (rpm < 367 || rpm > 0xffff)
 		return 0xffff;
 	return 1500000 / rpm;
-<<<<<<< HEAD
-=======
 }
 
 static bool duty_mode_enabled(u8 pwm_enable)
@@ -297,7 +292,6 @@
 	default:
 		BUG();
 	}
->>>>>>> c16fa4f2
 }
 
 static ssize_t set_fan_min(struct device *dev, struct device_attribute *attr,
@@ -332,14 +326,11 @@
 	err = kstrtoul(buf, 10, &val);
 	if (err < 0)
 		return err;
-<<<<<<< HEAD
-=======
 
 	if (auto_mode_enabled(data->pwm_enable[nr]))
 		return -EINVAL;
 	if (data->kind == f75387 && duty_mode_enabled(data->pwm_enable[nr]))
 		return -EINVAL;
->>>>>>> c16fa4f2
 
 	mutex_lock(&data->update_lock);
 	data->fan_target[nr] = rpm_to_reg(val);
@@ -360,13 +351,10 @@
 	err = kstrtoul(buf, 10, &val);
 	if (err < 0)
 		return err;
-<<<<<<< HEAD
-=======
 
 	if (auto_mode_enabled(data->pwm_enable[nr]) ||
 	    !duty_mode_enabled(data->pwm_enable[nr]))
 		return -EINVAL;
->>>>>>> c16fa4f2
 
 	mutex_lock(&data->update_lock);
 	data->pwm[nr] = SENSORS_LIMIT(val, 0, 255);
@@ -388,18 +376,15 @@
 	struct f75375_data *data = i2c_get_clientdata(client);
 	u8 fanmode;
 
-	if (val < 0 || val > 3)
+	if (val < 0 || val > 4)
 		return -EINVAL;
 
 	fanmode = f75375_read8(client, F75375_REG_FAN_TIMER);
 	if (data->kind == f75387) {
-<<<<<<< HEAD
-=======
 		/* For now, deny dangerous toggling of duty mode */
 		if (duty_mode_enabled(data->pwm_enable[nr]) !=
 				duty_mode_enabled(val))
 			return -EOPNOTSUPP;
->>>>>>> c16fa4f2
 		/* clear each fanX_mode bit before setting them properly */
 		fanmode &= ~(1 << F75387_FAN_DUTY_MODE(nr));
 		fanmode &= ~(1 << F75387_FAN_MANU_MODE(nr));
@@ -408,32 +393,19 @@
 			fanmode |= (1 << F75387_FAN_MANU_MODE(nr));
 			fanmode |= (1 << F75387_FAN_DUTY_MODE(nr));
 			data->pwm[nr] = 255;
-<<<<<<< HEAD
-			f75375_write8(client, F75375_REG_FAN_PWM_DUTY(nr),
-					data->pwm[nr]);
-=======
->>>>>>> c16fa4f2
 			break;
 		case 1: /* PWM */
 			fanmode  |= (1 << F75387_FAN_MANU_MODE(nr));
 			fanmode  |= (1 << F75387_FAN_DUTY_MODE(nr));
 			break;
-<<<<<<< HEAD
-		case 2: /* AUTOMATIC*/
-			fanmode  |=  (1 << F75387_FAN_DUTY_MODE(nr));
-=======
 		case 2: /* Automatic, speed mode */
->>>>>>> c16fa4f2
 			break;
 		case 3: /* fan speed */
 			fanmode |= (1 << F75387_FAN_MANU_MODE(nr));
 			break;
-<<<<<<< HEAD
-=======
 		case 4: /* Automatic, pwm */
 			fanmode |= (1 << F75387_FAN_DUTY_MODE(nr));
 			break;
->>>>>>> c16fa4f2
 		}
 	} else {
 		/* clear each fanX_mode bit before setting them properly */
@@ -442,29 +414,17 @@
 		case 0: /* full speed */
 			fanmode  |= (3 << FAN_CTRL_MODE(nr));
 			data->pwm[nr] = 255;
-<<<<<<< HEAD
-			f75375_write8(client, F75375_REG_FAN_PWM_DUTY(nr),
-					data->pwm[nr]);
-=======
->>>>>>> c16fa4f2
 			break;
 		case 1: /* PWM */
 			fanmode  |= (3 << FAN_CTRL_MODE(nr));
 			break;
 		case 2: /* AUTOMATIC*/
-<<<<<<< HEAD
-			fanmode  |= (2 << FAN_CTRL_MODE(nr));
-			break;
-		case 3: /* fan speed */
-			break;
-=======
 			fanmode  |= (1 << FAN_CTRL_MODE(nr));
 			break;
 		case 3: /* fan speed */
 			break;
 		case 4: /* Automatic pwm */
 			return -EINVAL;
->>>>>>> c16fa4f2
 		}
 	}
 
@@ -817,25 +777,11 @@
 			if (data->kind == f75387) {
 				bool manu, duty;
 
-<<<<<<< HEAD
-				if (!(conf & (1 << F75387_FAN_CTRL_LINEAR(nr))))
-=======
 				if (!(mode & (1 << F75387_FAN_CTRL_LINEAR(nr))))
->>>>>>> c16fa4f2
 					data->pwm_mode[nr] = 1;
 
 				manu = ((mode >> F75387_FAN_MANU_MODE(nr)) & 1);
 				duty = ((mode >> F75387_FAN_DUTY_MODE(nr)) & 1);
-<<<<<<< HEAD
-				if (manu && duty)
-					/* speed */
-					data->pwm_enable[nr] = 3;
-				else if (!manu && duty)
-					/* automatic */
-					data->pwm_enable[nr] = 2;
-				else
-					/* manual */
-=======
 				if (!manu && duty)
 					/* auto, pwm */
 					data->pwm_enable[nr] = 4;
@@ -847,7 +793,6 @@
 					data->pwm_enable[nr] = 2;
 				else
 					/* manual, pwm */
->>>>>>> c16fa4f2
 					data->pwm_enable[nr] = 1;
 			} else {
 				if (!(conf & (1 << F75375_FAN_CTRL_LINEAR(nr))))
